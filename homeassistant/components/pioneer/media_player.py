"""Support for Pioneer Network Receivers."""
from __future__ import annotations

import logging
import telnetlib

import voluptuous as vol

<<<<<<< HEAD
from homeassistant.components.media_player import PLATFORM_SCHEMA, MediaPlayerEntity
from homeassistant.components.media_player.const import (
    SUPPORT_PAUSE,
    SUPPORT_PLAY,
    SUPPORT_SELECT_SOURCE,
    SUPPORT_TURN_OFF,
    SUPPORT_TURN_ON,
    SUPPORT_VOLUME_MUTE,
    SUPPORT_VOLUME_SET,
    SUPPORT_VOLUME_STEP,
    SUPPORT_SELECT_SOUND_MODE,
=======
from homeassistant.components.media_player import (
    PLATFORM_SCHEMA,
    MediaPlayerEntity,
    MediaPlayerEntityFeature,
>>>>>>> 9ac01b8c
)
from homeassistant.const import (
    CONF_HOST,
    CONF_NAME,
    CONF_PORT,
    CONF_TIMEOUT,
    STATE_OFF,
    STATE_ON,
)
from homeassistant.core import HomeAssistant
import homeassistant.helpers.config_validation as cv
from homeassistant.helpers.entity_platform import AddEntitiesCallback
from homeassistant.helpers.typing import ConfigType, DiscoveryInfoType

_LOGGER = logging.getLogger(__name__)

CONF_SOURCES = "sources"
CONF_SOUND_MODES = "sound_modes"

DEFAULT_NAME = "Pioneer AVR"
DEFAULT_PORT = 23  # telnet default. Some Pioneer AVRs use 8102
DEFAULT_TIMEOUT = None
<<<<<<< HEAD
DEFAULT_SOURCES = {}
DEFAULT_SOUND_MODES = {}

SUPPORT_PIONEER = (
    SUPPORT_PAUSE
    | SUPPORT_VOLUME_SET
    | SUPPORT_VOLUME_STEP
    | SUPPORT_VOLUME_MUTE
    | SUPPORT_TURN_ON
    | SUPPORT_TURN_OFF
    | SUPPORT_SELECT_SOURCE
    | SUPPORT_PLAY
    | SUPPORT_SELECT_SOUND_MODE
)
=======
DEFAULT_SOURCES: dict[str, str] = {}

>>>>>>> 9ac01b8c

MAX_VOLUME = 185
MAX_SOURCE_NUMBERS = 60


PLATFORM_SCHEMA = PLATFORM_SCHEMA.extend(
    {
        vol.Required(CONF_HOST): cv.string,
        vol.Optional(CONF_NAME, default=DEFAULT_NAME): cv.string,
        vol.Optional(CONF_PORT, default=DEFAULT_PORT): cv.port,
        vol.Optional(CONF_TIMEOUT, default=DEFAULT_TIMEOUT): cv.socket_timeout,
        vol.Optional(CONF_SOURCES, default=DEFAULT_SOURCES): {cv.string: cv.string},
        vol.Optional(CONF_SOUND_MODES, default=DEFAULT_SOUND_MODES): {cv.string: cv.string},
    }
)


def setup_platform(
    hass: HomeAssistant,
    config: ConfigType,
    add_entities: AddEntitiesCallback,
    discovery_info: DiscoveryInfoType | None = None,
) -> None:
    """Set up the Pioneer platform."""
    pioneer = PioneerDevice(
        config[CONF_NAME],
        config[CONF_HOST],
        config[CONF_PORT],
        config[CONF_TIMEOUT],
        config[CONF_SOURCES],
        config[CONF_SOUND_MODES],
    )

    if pioneer.update():
        add_entities([pioneer])


class PioneerDevice(MediaPlayerEntity):
    """Representation of a Pioneer device."""

<<<<<<< HEAD
    def __init__(self, name, host, port, timeout, sources, sound_modes):
=======
    _attr_supported_features = (
        MediaPlayerEntityFeature.PAUSE
        | MediaPlayerEntityFeature.VOLUME_SET
        | MediaPlayerEntityFeature.VOLUME_STEP
        | MediaPlayerEntityFeature.VOLUME_MUTE
        | MediaPlayerEntityFeature.TURN_ON
        | MediaPlayerEntityFeature.TURN_OFF
        | MediaPlayerEntityFeature.SELECT_SOURCE
        | MediaPlayerEntityFeature.PLAY
    )

    def __init__(self, name, host, port, timeout, sources):
>>>>>>> 9ac01b8c
        """Initialize the Pioneer device."""
        self._name = name
        self._host = host
        self._port = port
        self._timeout = timeout
        self._pwstate = "PWR1"
        self._volume = 0
        self._muted = False
        self._selected_source = None
        self._source_name_to_number = sources
        self._source_number_to_name = {v: k for k, v in sources.items()}
        self._selected_sound_mode = None
        self._sound_mode_name_to_code = sound_modes
        self._sound_mode_code_to_name = {v: k for k, v in sound_modes.items()}

    @classmethod
    def telnet_request(cls, telnet, command, expected_prefix):
        """Execute `command` and return the response."""
        try:
            telnet.write(command.encode("ASCII") + b"\r")
        except telnetlib.socket.timeout:
            _LOGGER.debug("Pioneer command %s timed out", command)
            return None

        # The receiver will randomly send state change updates, make sure
        # we get the response we are looking for
        for _ in range(3):
            result = telnet.read_until(b"\r\n", timeout=0.2).decode("ASCII").strip()
            if result.startswith(expected_prefix):
                return result

        return None

    def telnet_command(self, command):
        """Establish a telnet connection and sends command."""
        try:
            try:
                telnet = telnetlib.Telnet(self._host, self._port, self._timeout)
            except OSError:
                _LOGGER.warning("Pioneer %s refused connection", self._name)
                return
            telnet.write(command.encode("ASCII") + b"\r")
            telnet.read_very_eager()  # skip response
            telnet.close()
        except telnetlib.socket.timeout:
            _LOGGER.debug("Pioneer %s command %s timed out", self._name, command)

    def update(self):
        """Get the latest details from the device."""
        try:
            telnet = telnetlib.Telnet(self._host, self._port, self._timeout)
        except OSError:
            _LOGGER.warning("Pioneer %s refused connection", self._name)
            return False

        pwstate = self.telnet_request(telnet, "?P", "PWR")
        if pwstate:
            self._pwstate = pwstate

        volume_str = self.telnet_request(telnet, "?V", "VOL")
        self._volume = int(volume_str[3:]) / MAX_VOLUME if volume_str else None

        muted_value = self.telnet_request(telnet, "?M", "MUT")
        self._muted = (muted_value == "MUT0") if muted_value else None

        if self._sound_mode_name_to_code:
            sound_mode_code = self.telnet_request(telnet, "?S", "SR")
            if sound_mode_code:
                self._selected_sound_mode = self._sound_mode_code_to_name.get(sound_mode_code.removeprefix("SR"))
                if self._selected_sound_mode is None:
                    _LOGGER.warning(f"sound mode not configured with code: {sound_mode_code}")
            else:
                self._selected_sound_mode = None

        # Build the source name dictionaries if necessary
        if not self._source_name_to_number:
            for i in range(MAX_SOURCE_NUMBERS):
                result = self.telnet_request(telnet, f"?RGB{str(i).zfill(2)}", "RGB")

                if not result:
                    continue

                source_name = result[6:]
                source_number = str(i).zfill(2)

                self._source_name_to_number[source_name] = source_number
                self._source_number_to_name[source_number] = source_name

        source_number = self.telnet_request(telnet, "?F", "FN")

        if source_number:
            self._selected_source = self._source_number_to_name.get(source_number[2:])
        else:
            self._selected_source = None

        telnet.close()
        return True

    @property
    def name(self):
        """Return the name of the device."""
        return self._name

    @property
    def state(self):
        """Return the state of the device."""
        if self._pwstate == "PWR2":
            return STATE_OFF
        if self._pwstate == "PWR1":
            return STATE_OFF
        if self._pwstate == "PWR0":
            return STATE_ON

        return None

    @property
    def volume_level(self):
        """Volume level of the media player (0..1)."""
        return self._volume

    @property
    def is_volume_muted(self):
        """Boolean if volume is currently muted."""
        return self._muted

    @property
    def source(self):
        """Return the current input source."""
        return self._selected_source

    @property
    def source_list(self):
        """List of available input sources."""
        return list(self._source_name_to_number)

    @property
    def media_title(self):
        """Title of current playing media."""
        return self._selected_source

    @property
    def sound_mode(self):
        """The current sound mode of the media player"""
        return self._selected_sound_mode

    @property
    def sound_mode_list(self):
        """List of available sound modes."""
        return list(self._sound_mode_name_to_code)

    def turn_off(self):
        """Turn off media player."""
        self.telnet_command("PF")

    def volume_up(self):
        """Volume up media player."""
        self.telnet_command("VU")

    def volume_down(self):
        """Volume down media player."""
        self.telnet_command("VD")

    def set_volume_level(self, volume):
        """Set volume level, range 0..1."""
        # 60dB max
        self.telnet_command(f"{round(volume * MAX_VOLUME):03}VL")

    def mute_volume(self, mute):
        """Mute (true) or unmute (false) media player."""
        self.telnet_command("MO" if mute else "MF")

    def turn_on(self):
        """Turn the media player on."""
        self.telnet_command("PO")

    def select_source(self, source):
        """Select input source."""
        self.telnet_command(f"{self._source_name_to_number.get(source)}FN")

    def select_sound_mode(self, sound_mode):
        """Select sound mode."""
        self.telnet_command(f"{self._sound_mode_name_to_code[sound_mode]}SR")<|MERGE_RESOLUTION|>--- conflicted
+++ resolved
@@ -6,24 +6,10 @@
 
 import voluptuous as vol
 
-<<<<<<< HEAD
-from homeassistant.components.media_player import PLATFORM_SCHEMA, MediaPlayerEntity
-from homeassistant.components.media_player.const import (
-    SUPPORT_PAUSE,
-    SUPPORT_PLAY,
-    SUPPORT_SELECT_SOURCE,
-    SUPPORT_TURN_OFF,
-    SUPPORT_TURN_ON,
-    SUPPORT_VOLUME_MUTE,
-    SUPPORT_VOLUME_SET,
-    SUPPORT_VOLUME_STEP,
-    SUPPORT_SELECT_SOUND_MODE,
-=======
 from homeassistant.components.media_player import (
     PLATFORM_SCHEMA,
     MediaPlayerEntity,
     MediaPlayerEntityFeature,
->>>>>>> 9ac01b8c
 )
 from homeassistant.const import (
     CONF_HOST,
@@ -46,25 +32,9 @@
 DEFAULT_NAME = "Pioneer AVR"
 DEFAULT_PORT = 23  # telnet default. Some Pioneer AVRs use 8102
 DEFAULT_TIMEOUT = None
-<<<<<<< HEAD
-DEFAULT_SOURCES = {}
-DEFAULT_SOUND_MODES = {}
-
-SUPPORT_PIONEER = (
-    SUPPORT_PAUSE
-    | SUPPORT_VOLUME_SET
-    | SUPPORT_VOLUME_STEP
-    | SUPPORT_VOLUME_MUTE
-    | SUPPORT_TURN_ON
-    | SUPPORT_TURN_OFF
-    | SUPPORT_SELECT_SOURCE
-    | SUPPORT_PLAY
-    | SUPPORT_SELECT_SOUND_MODE
-)
-=======
 DEFAULT_SOURCES: dict[str, str] = {}
-
->>>>>>> 9ac01b8c
+DEFAULT_SOUND_MODES: dict[str, str] = {}
+
 
 MAX_VOLUME = 185
 MAX_SOURCE_NUMBERS = 60
@@ -77,7 +47,9 @@
         vol.Optional(CONF_PORT, default=DEFAULT_PORT): cv.port,
         vol.Optional(CONF_TIMEOUT, default=DEFAULT_TIMEOUT): cv.socket_timeout,
         vol.Optional(CONF_SOURCES, default=DEFAULT_SOURCES): {cv.string: cv.string},
-        vol.Optional(CONF_SOUND_MODES, default=DEFAULT_SOUND_MODES): {cv.string: cv.string},
+        vol.Optional(CONF_SOUND_MODES, default=DEFAULT_SOUND_MODES): {
+            cv.string: cv.string
+        },
     }
 )
 
@@ -105,9 +77,6 @@
 class PioneerDevice(MediaPlayerEntity):
     """Representation of a Pioneer device."""
 
-<<<<<<< HEAD
-    def __init__(self, name, host, port, timeout, sources, sound_modes):
-=======
     _attr_supported_features = (
         MediaPlayerEntityFeature.PAUSE
         | MediaPlayerEntityFeature.VOLUME_SET
@@ -117,10 +86,10 @@
         | MediaPlayerEntityFeature.TURN_OFF
         | MediaPlayerEntityFeature.SELECT_SOURCE
         | MediaPlayerEntityFeature.PLAY
+        | MediaPlayerEntityFeature.SELECT_SOUND_MODE
     )
 
-    def __init__(self, name, host, port, timeout, sources):
->>>>>>> 9ac01b8c
+    def __init__(self, name, host, port, timeout, sources, sound_modes):
         """Initialize the Pioneer device."""
         self._name = name
         self._host = host
@@ -189,9 +158,13 @@
         if self._sound_mode_name_to_code:
             sound_mode_code = self.telnet_request(telnet, "?S", "SR")
             if sound_mode_code:
-                self._selected_sound_mode = self._sound_mode_code_to_name.get(sound_mode_code.removeprefix("SR"))
+                self._selected_sound_mode = self._sound_mode_code_to_name.get(
+                    sound_mode_code.removeprefix("SR")
+                )
                 if self._selected_sound_mode is None:
-                    _LOGGER.warning(f"sound mode not configured with code: {sound_mode_code}")
+                    _LOGGER.warning(
+                        f"sound mode not configured with code: {sound_mode_code}"
+                    )
             else:
                 self._selected_sound_mode = None
 
